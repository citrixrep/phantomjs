--- conflicted
+++ resolved
@@ -216,7 +216,6 @@
     };
 
     /**
-<<<<<<< HEAD
      * evaluate a function in the page, asynchronously
      * NOTE: it won't return anything: the execution is asynchronous respect to the call.
      * NOTE: the execution stack starts from within the page object
@@ -235,7 +234,8 @@
 
         this.evaluate.apply(this, args);
     };
-=======
+
+    /**
      * get cookies of the page
      */
     page.__defineGetter__("cookies", function() {
@@ -258,7 +258,6 @@
     page.__defineSetter__("cookies", function(cookies) {
         this.setCookies(cookies);
     });
->>>>>>> 94a1fbec
 
     // Copy options into page
     if (opts) {
