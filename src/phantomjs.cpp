/*
  This file is part of the PhantomJS project from Ofi Labs.

  Copyright (C) 2011 Ariya Hidayat <ariya.hidayat@gmail.com>
  Copyright (C) 2010 Ariya Hidayat <ariya.hidayat@gmail.com>

  Redistribution and use in source and binary forms, with or without
  modification, are permitted provided that the following conditions are met:

    * Redistributions of source code must retain the above copyright
      notice, this list of conditions and the following disclaimer.
    * Redistributions in binary form must reproduce the above copyright
      notice, this list of conditions and the following disclaimer in the
      documentation and/or other materials provided with the distribution.
    * Neither the name of the <organization> nor the
      names of its contributors may be used to endorse or promote products
      derived from this software without specific prior written permission.

  THIS SOFTWARE IS PROVIDED BY THE COPYRIGHT HOLDERS AND CONTRIBUTORS "AS IS"
  AND ANY EXPRESS OR IMPLIED WARRANTIES, INCLUDING, BUT NOT LIMITED TO, THE
  IMPLIED WARRANTIES OF MERCHANTABILITY AND FITNESS FOR A PARTICULAR PURPOSE
  ARE DISCLAIMED. IN NO EVENT SHALL <COPYRIGHT HOLDER> BE LIABLE FOR ANY
  DIRECT, INDIRECT, INCIDENTAL, SPECIAL, EXEMPLARY, OR CONSEQUENTIAL DAMAGES
  (INCLUDING, BUT NOT LIMITED TO, PROCUREMENT OF SUBSTITUTE GOODS OR SERVICES;
  LOSS OF USE, DATA, OR PROFITS; OR BUSINESS INTERRUPTION) HOWEVER CAUSED AND
  ON ANY THEORY OF LIABILITY, WHETHER IN CONTRACT, STRICT LIABILITY, OR TORT
  (INCLUDING NEGLIGENCE OR OTHERWISE) ARISING IN ANY WAY OUT OF THE USE OF
  THIS SOFTWARE, EVEN IF ADVISED OF THE POSSIBILITY OF SUCH DAMAGE.
*/

#include <QDebug>
#include <QtGui>
#include <QtWebKit>
#include <iostream>

#include <gifwriter.h>
#include "csconverter.h"

#if QT_VERSION < QT_VERSION_CHECK(4, 5, 0)
#error Use Qt 4.5 or later version
#endif

#define PHANTOMJS_VERSION_MAJOR  1
#define PHANTOMJS_VERSION_MINOR  1
#define PHANTOMJS_VERSION_PATCH  0
#define PHANTOMJS_VERSION_STRING "1.1.0"

<<<<<<< HEAD
#define JS_MOUSEEVENT_CLICK_WEBELEMENT  "(function (target) { " \
                                            "var evt = document.createEvent('MouseEvents');" \
                                            "evt.initMouseEvent(\"click\", true, true, window, 0, 0, 0, 0, 0, false, false, false, false, 0, null);" \
                                            "target.dispatchEvent(evt);" \
                                        "})(this);"
#define JS_INCLUDE_SCRIPT_TAG           "var el = document.createElement('script');" \
                                        "el.onload = %2 || null;" \
                                        "el.src = '%1';" \
                                        "document.body.appendChild(el);"
=======
#define PHANTOMJS_PDF_DPI 72 // Different defaults. OSX: 72, X11: 75(?), Windows: 96
>>>>>>> 2182d8e5

void showUsage()
{
    std::cerr << "Usage: phantomjs [options] script.js [argument [argument ...]]" << std::endl << std::endl;
    std::cerr << "Options:" << std::endl;
    std::cerr << "\t--load-images=[yes|no]\t\tLoad all inlined images (default is 'yes')." << std::endl;
    std::cerr << "\t--load-plugins=[yes|no]\tLoad all plugins (i.e. 'Flash', 'Silverlight', ...) (default is 'no')." << std::endl;
    std::cerr << "\t--proxy=address:port\tSet the network proxy." << std::endl;
    std::cerr << "\t--upload-file fileId=/file/path\tUpload a file by creating a '<input type=\"file\" id=\"foo\" />'\n"
              "\t\t\t\tand calling phantom.setFormInputFile(document.getElementById('foo', 'fileId')." << std::endl;
}

class WebPage: public QWebPage
{
    Q_OBJECT
public:
    WebPage(QObject *parent = 0);

public slots:
    bool shouldInterruptJavaScript();

private slots:
    void handleFrameUrlChanged(const QUrl &url);
    void handleLinkClicked(const QUrl &url);

protected:
    void javaScriptAlert(QWebFrame *originatingFrame, const QString &msg);
    void javaScriptConsoleMessage(const QString &message, int lineNumber, const QString &sourceID);
    QString userAgentForUrl(const QUrl &url) const;
    QString chooseFile(QWebFrame * parentFrame, const QString & suggestedFile);

private:
    QString m_userAgent;
    QMap<QString, QString> m_allowedFiles;
    QString m_nextFileTag;
    friend class Phantom;
};

WebPage::WebPage(QObject *parent)
    : QWebPage(parent)
{
    m_userAgent = QWebPage::userAgentForUrl(QUrl());
    connect(this->currentFrame(), SIGNAL(urlChanged(QUrl)), this, SLOT(handleFrameUrlChanged(QUrl)));
    connect(this, SIGNAL(linkClicked(QUrl)), this, SLOT(handleLinkClicked(QUrl)));
}

void WebPage::handleFrameUrlChanged(const QUrl &url) {
    qDebug() << "URL Changed: " << qPrintable(url.toString());
}

void WebPage::handleLinkClicked(const QUrl &url) {
    qDebug() << "URL Clicked: " << qPrintable(url.toString());
}

void WebPage::javaScriptAlert(QWebFrame *originatingFrame, const QString &msg)
{
    Q_UNUSED(originatingFrame);
    std::cout << "JavaScript alert: " << qPrintable(msg) << std::endl;
}

void WebPage::javaScriptConsoleMessage(const QString &message, int lineNumber, const QString &sourceID)
{
    if (!sourceID.isEmpty())
        std::cout << qPrintable(sourceID) << ":" << lineNumber << " ";
    std::cout << qPrintable(message) << std::endl;
}

bool WebPage::shouldInterruptJavaScript()
{
    QApplication::processEvents(QEventLoop::AllEvents, 42);
    return false;
}

QString WebPage::userAgentForUrl(const QUrl &url) const
{
    Q_UNUSED(url);
    return m_userAgent;
}

QString WebPage::chooseFile(QWebFrame *parentFrame, const QString &suggestedFile)
{
    Q_UNUSED(parentFrame);
    Q_UNUSED(suggestedFile);
    if (m_allowedFiles.contains(m_nextFileTag))
        return m_allowedFiles.value(m_nextFileTag);
    return QString();
}

class Phantom: public QObject
{
    Q_OBJECT
    Q_PROPERTY(QStringList args READ args)
    Q_PROPERTY(QString content READ content WRITE setContent)
    Q_PROPERTY(QString loadStatus READ loadStatus)
    Q_PROPERTY(QString state READ state WRITE setState)
    Q_PROPERTY(QString userAgent READ userAgent WRITE setUserAgent)
    Q_PROPERTY(QVariantMap version READ version)
    Q_PROPERTY(QVariantMap viewportSize READ viewportSize WRITE setViewportSize)
    Q_PROPERTY(QVariantMap paperSize READ paperSize WRITE setPaperSize)

public:
    Phantom(QObject *parent = 0);

    QStringList args() const;

    QString content() const;
    void setContent(const QString &content);

    bool execute();
    int returnValue() const;

    QString loadStatus() const;

    void setState(const QString &value);
    QString state() const;

    void setUserAgent(const QString &ua);
    QString userAgent() const;

    QVariantMap version() const;

    void setViewportSize(const QVariantMap &size);
    QVariantMap viewportSize() const;

    void setPaperSize(const QVariantMap &size);
    QVariantMap paperSize() const;

public slots:
    void exit(int code = 0);
    void open(const QString &address);
    void setFormInputFile(QWebElement el, const QString &fileTag);
    void simulateMouseClick(const QString &selector);
    bool loadJs(const QString &jsFilePath);
    void includeJs(const QString &jsFilePath, const QString &callback = "undefined");
    bool render(const QString &fileName);
    void sleep(int ms);

private slots:
    void inject();
    void finish(bool);
    bool renderPdf(const QString &fileName);

private:
    QString m_scriptFile;
    QStringList m_args;
    QString m_proxyHost;
    int m_proxyPort;
    QString m_loadStatus;
    WebPage m_page;
    int m_returnValue;
    QString m_script;
    QString m_state;
    CSConverter *m_converter;
    QVariantMap m_paperSize; // For PDF output via render()
};

Phantom::Phantom(QObject *parent)
    : QObject(parent)
    , m_proxyPort(1080)
    , m_returnValue(0)
    , m_converter(0)
{
    QPalette palette = m_page.palette();
    palette.setBrush(QPalette::Base, Qt::transparent);
    m_page.setPalette(palette);

    bool autoLoadImages = true;
    bool pluginsEnabled = false;

    // second argument: script name
    QStringList args = QApplication::arguments();

    // Skip the first argument, i.e. the application executable (phantomjs).
    args.removeFirst();

    // Handle all command-line options.
    QStringListIterator argIterator(args);
    while (argIterator.hasNext()) {
        const QString &arg = argIterator.next();
        if (arg.startsWith("--upload-file") && argIterator.hasNext()) {
            const QString &fileInfoString = argIterator.next();
            QStringList fileInfo = fileInfoString.split("=");
            const QString &tag = fileInfo.at(0);
            const QString &fileName = fileInfo.at(1);
            m_page.m_allowedFiles[tag] = fileName;
            continue;
        }
        if (arg == "--load-images=yes") {
            autoLoadImages = true;
            continue;
        }
        if (arg == "--load-images=no") {
            autoLoadImages = false;
            continue;
        }
        if (arg == "--load-plugins=yes") {
            pluginsEnabled = true;
            continue;
        }
        if (arg == "--load-plugins=no") {
            pluginsEnabled = false;
            continue;
        }
        if (arg.startsWith("--proxy=")) {
            m_proxyHost = arg.mid(8).trimmed();
            if (m_proxyHost.lastIndexOf(':') > 0) {
                bool ok = true;
                int port = m_proxyHost.mid(m_proxyHost.lastIndexOf(':') + 1).toInt(&ok);
                if (ok) {
                    m_proxyHost = m_proxyHost.left(m_proxyHost.lastIndexOf(':')).trimmed();
                    m_proxyPort = port;
                }
            }
            continue;
        }
        if (arg.startsWith("--")) {
            std::cerr << "Unknown option '" << qPrintable(arg) << "'" << std::endl;
            exit(-1);
            return;
        } else {
            m_scriptFile = arg;
            break;
        }
    }

    if (m_scriptFile.isEmpty()) {
        showUsage();
        return;
    }

    if (m_proxyHost.isEmpty()) {
        QNetworkProxyFactory::setUseSystemConfiguration(true);
    } else {
        QNetworkProxy proxy(QNetworkProxy::HttpProxy, m_proxyHost, m_proxyPort);
        QNetworkProxy::setApplicationProxy(proxy);
    }

    // The remaining arguments are available for the script.
    while (argIterator.hasNext()) {
        const QString &arg = argIterator.next();
        m_args += arg;
    }

    connect(m_page.mainFrame(), SIGNAL(javaScriptWindowObjectCleared()), SLOT(inject()));
    connect(&m_page, SIGNAL(loadFinished(bool)), this, SLOT(finish(bool)));

    m_page.settings()->setAttribute(QWebSettings::AutoLoadImages, autoLoadImages);
    m_page.settings()->setAttribute(QWebSettings::PluginsEnabled, pluginsEnabled);

    m_page.settings()->setAttribute(QWebSettings::OfflineStorageDatabaseEnabled, true);
    m_page.settings()->setOfflineStoragePath(QDesktopServices::storageLocation(QDesktopServices::DataLocation));

    m_page.settings()->setAttribute(QWebSettings::LocalStorageDatabaseEnabled, true);

#if QT_VERSION >= QT_VERSION_CHECK(4, 7, 0)
    m_page.settings()->setAttribute(QWebSettings::FrameFlatteningEnabled, true);
#endif

#if QT_VERSION >= QT_VERSION_CHECK(4, 6, 0)
    m_page.settings()->setAttribute(QWebSettings::LocalStorageEnabled, true);
    m_page.settings()->setLocalStoragePath(QDesktopServices::storageLocation(QDesktopServices::DataLocation));
#endif

    // Ensure we have document.body.
    m_page.mainFrame()->setHtml("<html><body></body></html>");

    m_page.mainFrame()->setScrollBarPolicy(Qt::Horizontal, Qt::ScrollBarAlwaysOff);
    m_page.mainFrame()->setScrollBarPolicy(Qt::Vertical, Qt::ScrollBarAlwaysOff);
}

QStringList Phantom::args() const
{
    return m_args;
}

QString Phantom::content() const
{
    return m_page.mainFrame()->toHtml();
}

void Phantom::setContent(const QString &content)
{
    m_page.mainFrame()->setHtml(content);
}

bool Phantom::execute()
{
    if (m_scriptFile.isEmpty())
        return false;

    QFile file;
    file.setFileName(m_scriptFile);
    if (!file.open(QFile::ReadOnly)) {
        std::cerr << "Can't open " << qPrintable(m_scriptFile) << std::endl << std::endl;
        exit(1);
        return false;
    }
    m_script =  QString::fromUtf8(file.readAll());
    file.close();

    if (m_script.startsWith("#!")) {
        m_script.prepend("//");
    }

    if (m_scriptFile.endsWith(".coffee")) {
        if (!m_converter)
            m_converter = new CSConverter(this);
        m_script = m_converter->convert(m_script);
    }

    m_page.mainFrame()->evaluateJavaScript(m_script);
    return true;
}

void Phantom::exit(int code)
{
    m_returnValue = code;
    disconnect(&m_page, SIGNAL(loadFinished(bool)), this, SLOT(finish(bool)));
    QTimer::singleShot(0, qApp, SLOT(quit()));
}

void Phantom::finish(bool success)
{
    m_loadStatus = success ? "success" : "fail";
    m_page.mainFrame()->evaluateJavaScript(m_script);
}

void Phantom::inject()
{
    m_page.mainFrame()->addToJavaScriptWindowObject("phantom", this);
}

QString Phantom::loadStatus() const
{
    return m_loadStatus;
}

void Phantom::open(const QString &address)
{
    qDebug() << "Opening address: " << qPrintable(address);
    m_page.triggerAction(QWebPage::Stop);
    m_loadStatus = "loading";
    m_page.mainFrame()->load(address);
}

bool Phantom::render(const QString &fileName)
{
    QFileInfo fileInfo(fileName);
    QDir dir;
    dir.mkpath(fileInfo.absolutePath());

    if (fileName.endsWith(".pdf", Qt::CaseInsensitive))
        return renderPdf(fileName);

    QSize viewportSize = m_page.viewportSize();
    QSize pageSize = m_page.mainFrame()->contentsSize();
    if (pageSize.isEmpty())
        return false;

    QImage buffer(pageSize, QImage::Format_ARGB32);
    buffer.fill(qRgba(255, 255, 255, 0));
    QPainter p(&buffer);
    p.setRenderHint(QPainter::Antialiasing, true);
    p.setRenderHint(QPainter::TextAntialiasing, true);
    p.setRenderHint(QPainter::SmoothPixmapTransform, true);
    m_page.setViewportSize(pageSize);
    m_page.mainFrame()->render(&p);
    p.end();
    m_page.setViewportSize(viewportSize);

    if (fileName.toLower().endsWith(".gif")) {
        return exportGif(buffer, fileName);
    }

    return buffer.save(fileName);
}

int Phantom::returnValue() const
{
    return m_returnValue;
}

void Phantom::sleep(int ms)
{
    QTime startTime = QTime::currentTime();
    while (true) {
        QApplication::processEvents(QEventLoop::AllEvents, 25);
        if (startTime.msecsTo(QTime::currentTime()) > ms)
            break;
    }
}


void Phantom::setFormInputFile(QWebElement el, const QString &fileTag)
{
    m_page.m_nextFileTag = fileTag;
    el.evaluateJavaScript(JS_MOUSEEVENT_CLICK_WEBELEMENT);
}

void Phantom::simulateMouseClick(const QString &selector) {
    // Execute the equivalent of "querySelectorAll"
    QWebElementCollection webElements = m_page.currentFrame()->findAllElements(selector);
    // Click on every one of the elements
    foreach ( QWebElement el, webElements ) {
        qDebug() << "Element Clicked Center Position: " << el.geometry().center().x() << "," << el.geometry().center().y();
        el.evaluateJavaScript(JS_MOUSEEVENT_CLICK_WEBELEMENT);
    }
}

bool Phantom::loadJs(const QString &jsFilePath) {
    qDebug() << "Loading JS File: " << jsFilePath;
    if ( !jsFilePath.isEmpty()) {
        QFile jsFile;

        jsFile.setFileName(jsFilePath);
        if ( !jsFile.open(QFile::ReadOnly) ) {
            qWarning() << "Can't load Javascript File: " << qPrintable(jsFilePath);
        } else {
            QString script = QString::fromUtf8(jsFile.readAll());
            jsFile.close();
            // Execute JS code in the context of the document
            m_page.mainFrame()->evaluateJavaScript(script);

            return true;
        }
    }
    return false;
}

void Phantom::includeJs(const QString &jsFilePath, const QString &callback) {
    qDebug() << "Including JS File:" << jsFilePath << "- Callback:" << callback;
    m_page.mainFrame()->evaluateJavaScript(QString(JS_INCLUDE_SCRIPT_TAG).arg(jsFilePath, callback));
}

void Phantom::setState(const QString &value)
{
    m_state = value;
}

QString Phantom::state() const
{
    return m_state;
}

void Phantom::setUserAgent(const QString &ua)
{
    m_page.m_userAgent = ua;
}

QString Phantom::userAgent() const
{
    return m_page.m_userAgent;
}

QVariantMap Phantom::version() const
{
    QVariantMap result;
    result["major"] = PHANTOMJS_VERSION_MAJOR;
    result["minor"] = PHANTOMJS_VERSION_MINOR;
    result["patch"] = PHANTOMJS_VERSION_PATCH;
    return result;
}

void Phantom::setViewportSize(const QVariantMap &size)
{
    int w = size.value("width").toInt();
    int h = size.value("height").toInt();
    if (w > 0 && h > 0)
        m_page.setViewportSize(QSize(w, h));
}

QVariantMap Phantom::viewportSize() const
{
    QVariantMap result;
    QSize size = m_page.viewportSize();
    result["width"] = size.width();
    result["height"] = size.height();
    return result;
}

void Phantom::setPaperSize(const QVariantMap &size)
{
    m_paperSize = size;
}

QVariantMap Phantom::paperSize() const
{
    return m_paperSize;
}

static qreal stringToPointSize(const QString &string)
{
    static const struct {
        QString unit;
        qreal factor;
    } units[] = {
        { "mm", 72 / 25.4 },
        { "cm", 72 / 2.54 },
        { "in", 72 },
        { "px", 72.0 / PHANTOMJS_PDF_DPI / 2.54 },
        { "", 72.0 / PHANTOMJS_PDF_DPI / 2.54 }
    };
    for (uint i = 0; i < sizeof(units) / sizeof(units[0]); ++i) {
        if (string.endsWith(units[i].unit)) {
            QString value = string;
            value.chop(units[i].unit.length());
            return value.toDouble() * units[i].factor;
        }
    }
    return 0;
}

bool Phantom::renderPdf(const QString &fileName)
{
    QPrinter printer;
    printer.setOutputFormat(QPrinter::PdfFormat);
    printer.setOutputFileName(fileName);
    printer.setResolution(PHANTOMJS_PDF_DPI);
    QVariantMap paperSize = m_paperSize;

    if (paperSize.isEmpty()) {
        const QSize pageSize = m_page.mainFrame()->contentsSize();
        paperSize.insert("width", QString::number(pageSize.width()) + "px");
        paperSize.insert("height", QString::number(pageSize.height()) + "px");
        paperSize.insert("border", "0px");
    }

    if (paperSize.contains("width") && paperSize.contains("height")) {
        const QSizeF sizePt(ceil(stringToPointSize(paperSize.value("width").toString())),
                            ceil(stringToPointSize(paperSize.value("height").toString())));
        printer.setPaperSize(sizePt, QPrinter::Point);
    } else if (paperSize.contains("format")) {
        const QPrinter::Orientation orientation = paperSize.contains("orientation")
                && paperSize.value("orientation").toString().compare("landscape", Qt::CaseInsensitive) == 0 ?
                    QPrinter::Landscape : QPrinter::Portrait;
        printer.setOrientation(orientation);
        static const struct {
            QString format;
            QPrinter::PaperSize paperSize;
        } formats[] = {
            { "A3", QPrinter::A3 },
            { "A4", QPrinter::A4 },
            { "A5", QPrinter::A5 },
            { "Legal", QPrinter::Legal },
            { "Letter", QPrinter::Letter },
            { "Tabloid", QPrinter::Tabloid }
        };
        printer.setPaperSize(QPrinter::A4); // Fallback
        for (uint i = 0; i < sizeof(formats) / sizeof(formats[0]); ++i) {
            if (paperSize.value("format").toString().compare(formats[i].format, Qt::CaseInsensitive) == 0) {
                printer.setPaperSize(formats[i].paperSize);
                break;
            }
        }
    } else {
        return false;
    }

    const qreal border = paperSize.contains("border") ?
                floor(stringToPointSize(paperSize.value("border").toString())) : 0;
    printer.setPageMargins(border, border, border, border, QPrinter::Point);

    m_page.mainFrame()->print(&printer);
    return true;
}

#include "phantomjs.moc"

int main(int argc, char** argv)
{
    if (argc < 2) {
        showUsage();
        return 1;
    }

    QApplication app(argc, argv);

    app.setWindowIcon(QIcon(":/phantomjs-icon.png"));
    app.setApplicationName("PhantomJS");
    app.setOrganizationName("Ofi Labs");
    app.setOrganizationDomain("www.ofilabs.com");
    app.setApplicationVersion(PHANTOMJS_VERSION_STRING);

    Phantom phantom;
    if (phantom.execute()) {
        app.exec();
    }
    return phantom.returnValue();
}<|MERGE_RESOLUTION|>--- conflicted
+++ resolved
@@ -45,7 +45,7 @@
 #define PHANTOMJS_VERSION_PATCH  0
 #define PHANTOMJS_VERSION_STRING "1.1.0"
 
-<<<<<<< HEAD
+
 #define JS_MOUSEEVENT_CLICK_WEBELEMENT  "(function (target) { " \
                                             "var evt = document.createEvent('MouseEvents');" \
                                             "evt.initMouseEvent(\"click\", true, true, window, 0, 0, 0, 0, 0, false, false, false, false, 0, null);" \
@@ -55,9 +55,8 @@
                                         "el.onload = %2 || null;" \
                                         "el.src = '%1';" \
                                         "document.body.appendChild(el);"
-=======
+
 #define PHANTOMJS_PDF_DPI 72 // Different defaults. OSX: 72, X11: 75(?), Windows: 96
->>>>>>> 2182d8e5
 
 void showUsage()
 {
