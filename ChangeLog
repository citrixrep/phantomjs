Version 1.1.0

    Fixed the script loading to use UTF-8 encoding (Yasuhiro Matsumoto).

    Added check for system proxy setting (Yasuhiro Matsumoto).

    Fixed building with Cygwin and Qt 4.5 (John Dalton).

    Added a new example: driver for QUnit tests (Łukasz Korecki).

    Fixed issue #20: problem with JPG transparent color (Alessandro Portale).

    Fixed issue #9: ignore first line starting with #! (Matthias, aka fourplusone).

    Fixed issue #7: support for file upload for form submission (Matthias, aka fourplusone).

    Fixed issue #35: support for disabling images loading (Ariya Hidayat).

    Fixed issue #14: enable or disable plugins (Ariya Hidayat).

    Added a new example: using Canvas to produce the color wheel (Ariya Hidayat).

    Added support for rasterizing as GIF image (Ariya Hidayat).

    Added support for CoffeeScript (Ariya Hidayat).

    Fixed issue #19: option for setting the proxy (Clint Berry, Ariya Hidayat).

    Python implementation using PyQt (James Roe).

    Fixed issue #17: Specify paper size for PDF export (Alessandro Portale).

    Fixed issue #60: Win32 and OS/2 icon files (Salvador Parra Camacho).

    Added clipping rectangle to the render function (Wouter de Bie).

    Added an example on sychronous waiting (Gabor Torok).

    Added command line option to use disk cache (Jon Turner).

    Added text extracting example (Weston Ruter).

<<<<<<< HEAD
=======
    Fixed issue #93: Build with Qt < 4.7 (Ariya Hidayat).

    Ported all examples to CoffeeScript (Robert Gieseke).

>>>>>>> 6593a170
2011-01-17: Version 1.0.0

    Initial launch.

    The API is centralized at the 'phantom' object (as child of
    window object) which has the properties: args, content,
    loadStatus, state, userAgent, version, viewportSize, and
    the following functions: exit, open, render, sleep.

    Several examples are included, among others: web page rasterizer,
    weather service, headless test framework driver, and many others.<|MERGE_RESOLUTION|>--- conflicted
+++ resolved
@@ -40,13 +40,10 @@
 
     Added text extracting example (Weston Ruter).
 
-<<<<<<< HEAD
-=======
     Fixed issue #93: Build with Qt < 4.7 (Ariya Hidayat).
 
     Ported all examples to CoffeeScript (Robert Gieseke).
 
->>>>>>> 6593a170
 2011-01-17: Version 1.0.0
 
     Initial launch.
